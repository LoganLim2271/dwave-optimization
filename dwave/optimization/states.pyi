# Copyright 2024 D-Wave
#
#    Licensed under the Apache License, Version 2.0 (the "License");
#    you may not use this file except in compliance with the License.
#    You may obtain a copy of the License at
#
#        http://www.apache.org/licenses/LICENSE-2.0
#
#    Unless required by applicable law or agreed to in writing, software
#    distributed under the License is distributed on an "AS IS" BASIS,
#    WITHOUT WARRANTIES OR CONDITIONS OF ANY KIND, either express or implied.
#    See the License for the specific language governing permissions and
#    limitations under the License.

import collections.abc
import os
import typing

from dwave.optimization.model import Model


class States:
    def __init__(self, model: Model): ...
    def __len__(self) -> int: ...
    def clear(self): ...

    def from_file(
        self,
<<<<<<< HEAD
        file: typing.Union[typing.BinaryIO, str],
=======
        file: typing.Union[bytes, os.PathLike, str, typing.BinaryIO],
        *,
        replace: bool = True,
        check_header: bool = True,
>>>>>>> 23fa5b0f
        ) -> Model: ...

    def from_future(self, future: object, result_hook: collections.abc.Callable): ...
    def initialize(self): ...

    def into_file(
        self,
<<<<<<< HEAD
        file: typing.Union[typing.BinaryIO, str],
        *,
=======
        file: typing.Union[bytes, os.PathLike, str, typing.BinaryIO],
>>>>>>> 23fa5b0f
        version: typing.Optional[tuple[int, int]] = None,
        ): ...

    def _reset_intermediate_states(self): ...
    def resize(self, n: int): ...
    def resolve(self): ...
    def size(self) -> int: ...
    def to_file(self) -> typing.BinaryIO: ...<|MERGE_RESOLUTION|>--- conflicted
+++ resolved
@@ -26,14 +26,10 @@
 
     def from_file(
         self,
-<<<<<<< HEAD
-        file: typing.Union[typing.BinaryIO, str],
-=======
         file: typing.Union[bytes, os.PathLike, str, typing.BinaryIO],
         *,
         replace: bool = True,
         check_header: bool = True,
->>>>>>> 23fa5b0f
         ) -> Model: ...
 
     def from_future(self, future: object, result_hook: collections.abc.Callable): ...
@@ -41,12 +37,8 @@
 
     def into_file(
         self,
-<<<<<<< HEAD
-        file: typing.Union[typing.BinaryIO, str],
+        file: typing.Union[bytes, os.PathLike, str, typing.BinaryIO],
         *,
-=======
-        file: typing.Union[bytes, os.PathLike, str, typing.BinaryIO],
->>>>>>> 23fa5b0f
         version: typing.Optional[tuple[int, int]] = None,
         ): ...
 
