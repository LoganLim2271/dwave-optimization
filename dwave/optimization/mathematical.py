--- conflicted
+++ resolved
@@ -20,11 +20,8 @@
 from dwave.optimization.symbols import (
     Add,
     And,
-<<<<<<< HEAD
+    Concatenate,
     Divide,
-=======
-    Concatenate,
->>>>>>> 31a34e41
     Logical,
     Maximum,
     Minimum,
@@ -44,11 +41,8 @@
 
 __all__ = [
     "add",
-<<<<<<< HEAD
+    "concatenate",
     "divide",
-=======
-    "concatenate",
->>>>>>> 31a34e41
     "logical",
     "logical_and",
     "logical_not",
@@ -118,41 +112,6 @@
     raise RuntimeError("implementated by the op() decorator")
 
 
-<<<<<<< HEAD
-def divide(x1: ArraySymbol, x2: ArraySymbol) -> Divide:
-    r"""Return an element-wise division on the given symbols.
-
-    In the underlying directed acyclic expression graph, produces a
-    ``Divide`` node if two array nodes are provided.
-
-    Args:
-        x1, x2: Input array symbol.
-
-    Returns:
-        A symbol that divides the given symbols element-wise.
-        Dividing two symbols returns a
-        :class:`~dwave.optimization.symbols.Divide`.
-
-    Examples:
-        This example divides two integer symbols.
-        Equivalently, you can use the ``/`` operator (e.g., :code:`i /j`).
-
-        >>> from dwave.optimization import Model
-        >>> from dwave.optimization.mathematical import divide
-        ...
-        >>> model = Model()
-        >>> i = model.integer(2)
-        >>> j = model.integer(2)
-        >>> k = divide(i, j)   # alternatively: k = i / j
-        >>> with model.lock():
-        ...     model.states.resize(1)
-        ...     i.set_state(0, [21, 10])
-        ...     j.set_state(0, [7, 2])
-        ...     print(k.state(0))
-        [3. 5.]
-    """
-    return Divide(x1, x2)
-=======
 def concatenate(array_likes : typing.Union[collections.abc.Iterable, ArraySymbol], axis : int = 0) -> ArraySymbol:
     r"""Return the concatenation of one or more symbols on the given axis.
 
@@ -195,7 +154,41 @@
             return Concatenate(tuple(array_likes), axis)
 
     raise TypeError("concatenate takes one or more ArraySymbol as input")
->>>>>>> 31a34e41
+
+
+def divide(x1: ArraySymbol, x2: ArraySymbol) -> Divide:
+    r"""Return an element-wise division on the given symbols.
+
+    In the underlying directed acyclic expression graph, produces a
+    ``Divide`` node if two array nodes are provided.
+
+    Args:
+        x1, x2: Input array symbol.
+
+    Returns:
+        A symbol that divides the given symbols element-wise.
+        Dividing two symbols returns a
+        :class:`~dwave.optimization.symbols.Divide`.
+
+    Examples:
+        This example divides two integer symbols.
+        Equivalently, you can use the ``/`` operator (e.g., :code:`i /j`).
+
+        >>> from dwave.optimization import Model
+        >>> from dwave.optimization.mathematical import divide
+        ...
+        >>> model = Model()
+        >>> i = model.integer(2)
+        >>> j = model.integer(2)
+        >>> k = divide(i, j)   # alternatively: k = i / j
+        >>> with model.lock():
+        ...     model.states.resize(1)
+        ...     i.set_state(0, [21, 10])
+        ...     j.set_state(0, [7, 2])
+        ...     print(k.state(0))
+        [3. 5.]
+    """
+    return Divide(x1, x2)
 
 
 def logical(x: ArraySymbol) -> Logical:
